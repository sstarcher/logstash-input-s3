--- conflicted
+++ resolved
@@ -1,11 +1,8 @@
 Gem::Specification.new do |s|
 
   s.name            = 'logstash-input-s3'
-<<<<<<< HEAD
   s.version         = '2.0.3'
-=======
-  s.version         = '0.1.9'
->>>>>>> 2bef2366
+
   s.licenses        = ['Apache License (2.0)']
   s.summary         = "Stream events from files from a S3 bucket."
   s.description     = "This gem is a logstash plugin required to be installed on top of the Logstash core pipeline using $LS_HOME/bin/plugin install gemname. This gem is not a stand-alone program"
@@ -18,7 +15,7 @@
   s.files = Dir['lib/**/*','spec/**/*','vendor/**/*','*.gemspec','*.md','CONTRIBUTORS','Gemfile','LICENSE','NOTICE.TXT']
 
   # Tests
-  s.test_files = s.files.grep(%r{^(test|spec|features)/})
+  #s.test_files = s.files.grep(%r{^(test|spec|features)/})
 
   # Special flag to let us know this is actually a logstash plugin
   s.metadata = { "logstash_plugin" => "true", "logstash_group" => "input" }
